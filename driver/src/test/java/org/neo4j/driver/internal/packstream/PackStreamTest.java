--- conflicted
+++ resolved
@@ -308,12 +308,8 @@
     @Test
     public void testCanPackAndUnpackByteArrays() throws Throwable
     {
-<<<<<<< HEAD
-        // Given
-        Machine machine = new Machine();
-=======
-        Machine machine = new Machine( 17000000 );
->>>>>>> 5c683778
+        // Given
+        Machine machine = new Machine();
 
         testByteArrayPackingAndUnpacking( machine, 0 );
         for ( int i = 0; i < 24; i++ )
@@ -322,19 +318,12 @@
         }
     }
 
-<<<<<<< HEAD
-            // When
-            machine.reset();
-            machine.packer().pack( array );
-=======
     private void testByteArrayPackingAndUnpacking( Machine machine, int length ) throws Throwable
     {
         byte[] array = new byte[length];
->>>>>>> 5c683778
 
         machine.reset();
         machine.packer().pack( array );
-        machine.packer().flush();
 
         PackStream.Unpacker unpacker = newUnpacker( machine.output() );
         PackType packType = unpacker.peekNextType();
