/*
 * Copyright (c) 2002-2017 "Neo Technology,"
 * Network Engine for Objects in Lund AB [http://neotechnology.com]
 *
 * This product is licensed to you under the Apache License, Version 2.0 (the "License").
 * You may not use this product except in compliance with the License.
 *
 * This product may include a number of subcomponents with
 * separate copyright notices and license terms. Your use of the source
 * code for these subcomponents is subject to the terms and
 *  conditions of the subcomponent's license, as noted in the LICENSE file.
 */

package org.neo4j.ogm.persistence.examples.canonical;

import static org.junit.Assert.*;

import java.util.Arrays;
import java.util.Collections;

import org.junit.Before;
import org.junit.BeforeClass;
import org.junit.Test;
import org.neo4j.ogm.domain.canonical.Mappable;
import org.neo4j.ogm.model.Result;
import org.neo4j.ogm.session.Session;
import org.neo4j.ogm.session.SessionFactory;
import org.neo4j.ogm.testutil.MultiDriverTestClass;

/**
 * @author Luanne Misquitta
 */
public class CanonicalTest extends MultiDriverTestClass {

    private static SessionFactory sessionFactory;

    private Session session;

    @BeforeClass
    public static void oneTimeSetUp() {
        sessionFactory = new SessionFactory(getBaseConfiguration().build(),"org.neo4j.ogm.domain.canonical");
    }

    @Before
    public void init() {
<<<<<<< HEAD
        session = sessionFactory.openSession();
=======
        session = new SessionFactory(baseConfiguration.build(),"org.neo4j.ogm.domain.canonical").openSession();
        session.purgeDatabase();
>>>>>>> fa4251d5
    }

    /**
     * @see Issue #127, Issue #157
     */
    @Test
    public void shouldMapArraysWhenUsingCustomQueries() {

        Mappable mappable = new Mappable();
        mappable.setPrimitiveBoolean(false);
        mappable.setPrimitiveByte((byte) 100);
        mappable.setPrimitiveChar('c');
        mappable.setPrimitiveDouble(123.4);
        mappable.setPrimitiveFloat(567.8f);
        mappable.setPrimitiveInt(5);
        mappable.setPrimitiveLong(8l);
        mappable.setPrimitiveShort((short) 200);

        mappable.setPrimitiveBooleanArray(new boolean[]{true, false});
        mappable.setPrimitiveByteArray(new byte[]{(byte) 10, (byte) 100});
        mappable.setPrimitiveCharArray(new char[]{'d', '\u0001'});
        mappable.setPrimitiveDoubleArray(new double[]{34.5, 67.8});
        mappable.setPrimitiveFloatArray(new float[]{1.2f, 3.4f});
        mappable.setPrimitiveIntArray(new int[]{6, 7});
        mappable.setPrimitiveLongArray(new long[]{9, 10});
        mappable.setPrimitiveShortArray(new short[]{(short) 30, (short) 300});

        mappable.setObjectBoolean(Boolean.FALSE);
        mappable.setObjectByte(Byte.valueOf("100"));
        mappable.setObjectDouble(567.8);
        mappable.setObjectFloat(123.4f);
        mappable.setObjectInteger(99);
        mappable.setObjectLong(1000l);
        mappable.setObjectShort(Short.valueOf("100"));
        mappable.setObjectString("abc");
        mappable.setObjectCharacter('d');

        mappable.setObjectBooleanArray(new Boolean[]{Boolean.TRUE, Boolean.FALSE});
        mappable.setObjectByteArray(new Byte[]{(byte) 10, (byte) 100});
        mappable.setObjectCharArray(new Character[]{'d', '\u0028'});
        mappable.setObjectDoubleArray(new Double[]{34.5, 67.8});
        mappable.setObjectFloatArray(new Float[]{1.2f, 3.4f});
        mappable.setObjectIntegerArray(new Integer[]{6, 7});
        mappable.setObjectLongArray(new Long[]{9l, 10l});
        mappable.setObjectShortArray(new Short[]{(short) 30, (short) 300});
        mappable.setObjectStringArray(new String[]{"abc", "xyz"});

        mappable.setListOfString(Arrays.asList("a", "bb", "cc"));
        mappable.setListOfCharacter(Arrays.asList('a', 'b', 'c'));

        session.save(mappable);

        session.clear();

        Result result = session.query("match (n) return n", Collections.EMPTY_MAP);
        assertNotNull(result);
        Mappable loaded = (Mappable) result.iterator().next().get("n");
        assertNotNull(loaded);

        assertFalse(loaded.isPrimitiveBoolean());
        assertEquals(mappable.getPrimitiveByte(), loaded.getPrimitiveByte());
        assertEquals(mappable.getPrimitiveChar(), loaded.getPrimitiveChar());
        assertEquals(mappable.getPrimitiveDouble(), loaded.getPrimitiveDouble(), 0);
        assertEquals(mappable.getPrimitiveFloat(), loaded.getPrimitiveFloat(), 0);
        assertEquals(mappable.getPrimitiveInt(), loaded.getPrimitiveInt());
        assertEquals(mappable.getPrimitiveLong(), loaded.getPrimitiveLong());
        assertEquals(mappable.getPrimitiveShort(), loaded.getPrimitiveShort());

        assertArrayEquals(mappable.getPrimitiveBooleanArray(), loaded.getPrimitiveBooleanArray());
        assertArrayEquals(mappable.getPrimitiveByteArray(), loaded.getPrimitiveByteArray());
        assertArrayEquals(mappable.getPrimitiveCharArray(), loaded.getPrimitiveCharArray());
        assertArrayEquals(mappable.getPrimitiveDoubleArray(), loaded.getPrimitiveDoubleArray(), 0);
        assertArrayEquals(mappable.getPrimitiveFloatArray(), loaded.getPrimitiveFloatArray(), 0);
        assertArrayEquals(mappable.getPrimitiveIntArray(), loaded.getPrimitiveIntArray());
        assertArrayEquals(mappable.getPrimitiveLongArray(), loaded.getPrimitiveLongArray());
        assertArrayEquals(mappable.getPrimitiveShortArray(), loaded.getPrimitiveShortArray());

        assertEquals(mappable.getObjectBoolean(), loaded.getObjectBoolean());
        assertEquals(mappable.getObjectByte(), loaded.getObjectByte());
        assertEquals(mappable.getObjectDouble(), loaded.getObjectDouble());
        assertEquals(mappable.getObjectFloat(), loaded.getObjectFloat());
        assertEquals(mappable.getObjectInteger(), loaded.getObjectInteger());
        assertEquals(mappable.getObjectLong(), loaded.getObjectLong());
        assertEquals(mappable.getObjectShort(), loaded.getObjectShort());
        assertEquals(mappable.getObjectString(), loaded.getObjectString());
        assertEquals(mappable.getObjectCharacter(), loaded.getObjectCharacter());

        assertArrayEquals(mappable.getObjectBooleanArray(), loaded.getObjectBooleanArray());
        assertArrayEquals(mappable.getObjectByteArray(), loaded.getObjectByteArray());
        assertArrayEquals(mappable.getObjectCharArray(), loaded.getObjectCharArray());
        assertArrayEquals(mappable.getObjectDoubleArray(), loaded.getObjectDoubleArray());
        assertArrayEquals(mappable.getObjectFloatArray(), loaded.getObjectFloatArray());
        assertArrayEquals(mappable.getObjectIntegerArray(), loaded.getObjectIntegerArray());
        assertArrayEquals(mappable.getObjectLongArray(), loaded.getObjectLongArray());
        assertArrayEquals(mappable.getObjectShortArray(), loaded.getObjectShortArray());
        assertArrayEquals(mappable.getObjectStringArray(), loaded.getObjectStringArray());

        assertEquals(mappable.getListOfString(), loaded.getListOfString());
        assertEquals(mappable.getListOfCharacter(), loaded.getListOfCharacter());
    }
}<|MERGE_RESOLUTION|>--- conflicted
+++ resolved
@@ -43,12 +43,8 @@
 
     @Before
     public void init() {
-<<<<<<< HEAD
         session = sessionFactory.openSession();
-=======
-        session = new SessionFactory(baseConfiguration.build(),"org.neo4j.ogm.domain.canonical").openSession();
-        session.purgeDatabase();
->>>>>>> fa4251d5
+		session.purgeDatabase();
     }
 
     /**
