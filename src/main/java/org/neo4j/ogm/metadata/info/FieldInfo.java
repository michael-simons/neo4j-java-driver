--- conflicted
+++ resolved
@@ -128,9 +128,6 @@
         return converter != null;
     }
 
-<<<<<<< HEAD
-    public String relationshipDirection() {
-=======
     private AttributeConverter<?, ?> getAnnotatedTypeConverter() {
         if (typeParameterDescriptor == null) {
             return getAnnotations().getConverter(descriptor);
@@ -140,7 +137,6 @@
     }
 
     public String relationshipDirection(String defaultDirection) {
->>>>>>> 7028835c
         if (relationship() != null) {
             AnnotationInfo annotationInfo = getAnnotations().get(Relationship.CLASS);
             if (annotationInfo == null) {
