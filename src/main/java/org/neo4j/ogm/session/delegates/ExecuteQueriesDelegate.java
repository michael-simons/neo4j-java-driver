/*
 * Copyright (c) 2002-2015 "Neo Technology,"
 * Network Engine for Objects in Lund AB [http://neotechnology.com]
 *
 * This product is licensed to you under the Apache License, Version 2.0 (the "License").
 * You may not use this product except in compliance with the License.
 *
 * This product may include a number of subcomponents with
 * separate copyright notices and license terms. Your use of the source
 * code for these subcomponents is subject to the terms and
 * conditions of the subcomponent's license, as noted in the LICENSE file.
 *
 */
package org.neo4j.ogm.session.delegates;

import org.apache.commons.lang.StringUtils;
import org.neo4j.ogm.cypher.query.GraphModelQuery;
import org.neo4j.ogm.cypher.query.Query;
import org.neo4j.ogm.cypher.query.RowModelQuery;
import org.neo4j.ogm.cypher.query.RowModelQueryWithStatistics;
import org.neo4j.ogm.metadata.info.ClassInfo;
import org.neo4j.ogm.session.response.Response;
import org.neo4j.ogm.session.response.model.GraphModel;
import org.neo4j.ogm.session.*;
import org.neo4j.ogm.session.request.strategy.AggregateStatements;
import org.neo4j.ogm.session.response.model.RowStatisticsModel;
import org.neo4j.ogm.session.result.QueryResult;
import org.neo4j.ogm.session.result.Result;
import org.neo4j.ogm.session.response.model.RowModel;

import java.util.*;
import java.util.regex.Matcher;
import java.util.regex.Pattern;

import java.util.*;
import java.util.regex.Matcher;
import java.util.regex.Pattern;

/**
 * @author Vince Bickers
 */
public class ExecuteQueriesDelegate implements Capability.ExecuteQueries {

    private static final Pattern WRITE_CYPHER_KEYWORDS = Pattern.compile("\\b(CREATE|MERGE|SET|DELETE|REMOVE)\\b");
    
    private final Neo4jSession session;

    public ExecuteQueriesDelegate(Neo4jSession neo4jSession) {
        this.session = neo4jSession;
    }

    @Override
    public <T> T queryForObject(Class<T> type, String cypher, Map<String, ?> parameters) {
        Iterable<T> results = query(type, cypher, parameters);

        int resultSize = Utils.size(results);

        if (resultSize < 1 ) {
            return null;
        }

        if (resultSize > 1) {
            throw new RuntimeException("Result not of expected size. Expected 1 row but found " + resultSize);
        }

        return results.iterator().next();
    }

    @Override
    public Result query(String cypher, Map<String, ?> parameters) {
        return query(cypher, parameters, isReadOnly(cypher));
    }

    @Override
    public <T> Iterable<T> query(Class<T> type, String cypher, Map<String, ?> parameters) {
        validateQuery(cypher, parameters, false); //we'll allow modifying statements
        if (type == null || type.equals(Void.class)) {
            throw new RuntimeException("Supplied type must not be null or void.");
        }
        return executeAndMap(type, cypher, parameters, new EntityRowModelMapper<T>());
    }

    @Override
    public Result query(String cypher, Map<String, ?> parameters, boolean readOnly) {
        validateQuery(cypher, parameters, readOnly);

        //If readOnly=true, just execute the query. If false, execute the query and return stats as well
        if(readOnly) {
            return new QueryResult(executeAndMap(null, cypher, parameters, new MapRowModelMapper()),null);
        }
        else {

            session.ensureTransaction();

            RowModelQueryWithStatistics parameterisedStatement = new RowModelQueryWithStatistics(cypher, parameters);
<<<<<<< HEAD
            try (Response<RowStatisticsModel> response = session.requestHandler().execute(parameterisedStatement)) {
                RowStatisticsModel result = response.next();
=======
            try (Neo4jResponse<RowQueryStatisticsResult> response = session.requestHandler().execute(parameterisedStatement)) {
                RowQueryStatisticsResult result = response.next();
>>>>>>> dafcc527
                RowModelMapper rowModelMapper = new MapRowModelMapper();
                Collection rowResult = new LinkedHashSet();
                for (Iterator<Object> iterator = result.getRows().iterator(); iterator.hasNext(); ) {
                    List next =  (List) iterator.next();
                    rowModelMapper.mapIntoResult(rowResult, next.toArray(), response.columns());
                }
                return new QueryResult(rowResult, result.getStats());

            }
        }

    }

    private <T> Iterable<T> executeAndMap(Class<T> type, String cypher, Map<String, ?> parameters, RowModelMapper<T> rowModelMapper) {
        if (StringUtils.isEmpty(cypher)) {
            throw new RuntimeException("Supplied cypher statement must not be null or empty.");
        }

        if (parameters == null) {
            throw new RuntimeException("Supplied Parameters cannot be null.");
        }

        session.ensureTransaction();

        if (type != null && session.metaData().classInfo(type.getSimpleName()) != null) {
            Query qry = new GraphModelQuery(cypher, parameters);
<<<<<<< HEAD
            try (Response<GraphModel> response = session.requestHandler().execute((GraphModelQuery) qry)) {
=======
            try (Neo4jResponse<GraphModel> response = session.requestHandler().execute((GraphModelQuery) qry)) {
>>>>>>> dafcc527
                return session.responseHandler().loadAll(type, response);
            }
        } else {
            RowModelQuery qry = new RowModelQuery(cypher, parameters);
<<<<<<< HEAD
            try (Response<RowModel> response = session.requestHandler().execute(qry)) {
=======
            try (Neo4jResponse<RowModel> response = session.requestHandler().execute(qry)) {
>>>>>>> dafcc527

                String[] variables = response.columns();

                Collection<T> result = new ArrayList<>();
                RowModel rowModel;
                while ((rowModel = response.next()) != null) {
                    rowModelMapper.mapIntoResult(result, rowModel.getValues(), variables);
                }

                return result;
            }
        }
    }

    @Override
    public long countEntitiesOfType(Class<?> entity) {
        ClassInfo classInfo = session.metaData().classInfo(entity.getName());
        if (classInfo == null) {
            return 0;
        }

        RowModelQuery countStatement = new AggregateStatements().countNodesLabelledWith(classInfo.labels());
        session.ensureTransaction();

<<<<<<< HEAD
        try (Response<RowModel> response = session.requestHandler().execute(countStatement)) {
=======
        try (Neo4jResponse<RowModel> response = session.requestHandler().execute(countStatement)) {
>>>>>>> dafcc527
            RowModel queryResult = response.next();
            return queryResult == null ? 0 : ((Number) queryResult.getValues()[0]).longValue();
        }
    }

    private boolean isReadOnly(String cypher) {
        Matcher matcher = WRITE_CYPHER_KEYWORDS.matcher(cypher.toUpperCase());
        return !matcher.find();
    }

    private void validateQuery(String cypher, Map<String, ?> parameters, boolean readOnly) {
        if(readOnly && !isReadOnly(cypher)) {
            throw new RuntimeException("Cypher query must not modify the graph if readOnly=true");
        }

        if (StringUtils.isEmpty(cypher)) {
            throw new RuntimeException("Supplied cypher statement must not be null or empty.");
        }

        if (parameters == null) {
            throw new RuntimeException("Supplied Parameters cannot be null.");
        }
    }

}<|MERGE_RESOLUTION|>--- conflicted
+++ resolved
@@ -14,10 +14,10 @@
 package org.neo4j.ogm.session.delegates;
 
 import org.apache.commons.lang.StringUtils;
-import org.neo4j.ogm.cypher.query.GraphModelQuery;
-import org.neo4j.ogm.cypher.query.Query;
-import org.neo4j.ogm.cypher.query.RowModelQuery;
-import org.neo4j.ogm.cypher.query.RowModelQueryWithStatistics;
+import org.neo4j.ogm.cypher.query.AbstractRequest;
+import org.neo4j.ogm.cypher.query.GraphModelRequest;
+import org.neo4j.ogm.cypher.query.RowModelRequest;
+import org.neo4j.ogm.cypher.query.RowModelStatisticsRequest;
 import org.neo4j.ogm.metadata.info.ClassInfo;
 import org.neo4j.ogm.session.response.Response;
 import org.neo4j.ogm.session.response.model.GraphModel;
@@ -27,10 +27,6 @@
 import org.neo4j.ogm.session.result.QueryResult;
 import org.neo4j.ogm.session.result.Result;
 import org.neo4j.ogm.session.response.model.RowModel;
-
-import java.util.*;
-import java.util.regex.Matcher;
-import java.util.regex.Pattern;
 
 import java.util.*;
 import java.util.regex.Matcher;
@@ -89,17 +85,9 @@
             return new QueryResult(executeAndMap(null, cypher, parameters, new MapRowModelMapper()),null);
         }
         else {
-
-            session.ensureTransaction();
-
-            RowModelQueryWithStatistics parameterisedStatement = new RowModelQueryWithStatistics(cypher, parameters);
-<<<<<<< HEAD
+            RowModelStatisticsRequest parameterisedStatement = new RowModelStatisticsRequest(cypher, parameters);
             try (Response<RowStatisticsModel> response = session.requestHandler().execute(parameterisedStatement)) {
                 RowStatisticsModel result = response.next();
-=======
-            try (Neo4jResponse<RowQueryStatisticsResult> response = session.requestHandler().execute(parameterisedStatement)) {
-                RowQueryStatisticsResult result = response.next();
->>>>>>> dafcc527
                 RowModelMapper rowModelMapper = new MapRowModelMapper();
                 Collection rowResult = new LinkedHashSet();
                 for (Iterator<Object> iterator = result.getRows().iterator(); iterator.hasNext(); ) {
@@ -122,24 +110,16 @@
             throw new RuntimeException("Supplied Parameters cannot be null.");
         }
 
-        session.ensureTransaction();
+//        session.ensureTransaction();
 
         if (type != null && session.metaData().classInfo(type.getSimpleName()) != null) {
-            Query qry = new GraphModelQuery(cypher, parameters);
-<<<<<<< HEAD
-            try (Response<GraphModel> response = session.requestHandler().execute((GraphModelQuery) qry)) {
-=======
-            try (Neo4jResponse<GraphModel> response = session.requestHandler().execute((GraphModelQuery) qry)) {
->>>>>>> dafcc527
+            AbstractRequest qry = new GraphModelRequest(cypher, parameters);
+            try (Response<GraphModel> response = session.requestHandler().execute((GraphModelRequest) qry)) {
                 return session.responseHandler().loadAll(type, response);
             }
         } else {
-            RowModelQuery qry = new RowModelQuery(cypher, parameters);
-<<<<<<< HEAD
+            RowModelRequest qry = new RowModelRequest(cypher, parameters);
             try (Response<RowModel> response = session.requestHandler().execute(qry)) {
-=======
-            try (Neo4jResponse<RowModel> response = session.requestHandler().execute(qry)) {
->>>>>>> dafcc527
 
                 String[] variables = response.columns();
 
@@ -161,14 +141,10 @@
             return 0;
         }
 
-        RowModelQuery countStatement = new AggregateStatements().countNodesLabelledWith(classInfo.labels());
-        session.ensureTransaction();
+        RowModelRequest countStatement = new AggregateStatements().countNodesLabelledWith(classInfo.labels());
+//        session.ensureTransaction();
 
-<<<<<<< HEAD
         try (Response<RowModel> response = session.requestHandler().execute(countStatement)) {
-=======
-        try (Neo4jResponse<RowModel> response = session.requestHandler().execute(countStatement)) {
->>>>>>> dafcc527
             RowModel queryResult = response.next();
             return queryResult == null ? 0 : ((Number) queryResult.getValues()[0]).longValue();
         }
